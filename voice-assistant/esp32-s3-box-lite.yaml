substitutions:
  name: esp32-s3-box-lite
  friendly_name: ESP32 S3 Box Lite
  loading_illustration_file: https://github.com/esphome/firmware/raw/main/voice-assistant/casita/loading_320_240.png
  idle_illustration_file: https://github.com/esphome/firmware/raw/main/voice-assistant/casita/idle_320_240.png
  listening_illustration_file: https://github.com/esphome/firmware/raw/main/voice-assistant/casita/listening_320_240.png
  thinking_illustration_file: https://github.com/esphome/firmware/raw/main/voice-assistant/casita/thinking_320_240.png
  replying_illustration_file: https://github.com/esphome/firmware/raw/main/voice-assistant/casita/replying_320_240.png
  error_illustration_file: https://github.com/esphome/firmware/raw/main/voice-assistant/casita/error_320_240.png

  loading_illustration_background_color: "000000"
  idle_illustration_background_color: "000000"
  listening_illustration_background_color: "FFFFFF"
  thinking_illustration_background_color: "FFFFFF"
  replying_illustration_background_color: "FFFFFF"
  error_illustration_background_color: "000000"

  voice_assist_idle_phase_id: "1"
  voice_assist_listening_phase_id: "2"
  voice_assist_thinking_phase_id: "3"
  voice_assist_replying_phase_id: "4"
  voice_assist_not_ready_phase_id: "10"
  voice_assist_error_phase_id: "11"
  voice_assist_muted_phase_id: "12"

esphome:
  name: ${name}
  friendly_name: ${friendly_name}
  name_add_mac_suffix: true
  platformio_options:
    board_build.flash_mode: dio
  project:
    name: esphome.voice-assistant
    version: "1.0"
  min_version: 2023.11.5
  on_boot:
    priority: 600
    then:
      - script.execute: draw_display
      - delay: 30s
      - if:
          condition:
            lambda: return id(init_in_progress);
          then:
            - lambda: id(init_in_progress) = false;
            - script.execute: draw_display

esp32:
  board: esp32s3box
  flash_size: 16MB
  framework:
    type: esp-idf
    sdkconfig_options:
      CONFIG_ESP32S3_DEFAULT_CPU_FREQ_240: "y"
      CONFIG_ESP32S3_DATA_CACHE_64KB: "y"
      CONFIG_ESP32S3_DATA_CACHE_LINE_64B: "y"

psram:
  mode: octal
  speed: 80MHz

external_components:
  - source: github://pr#5230
    components: esp_adf
    refresh: 0s

api:
  on_client_connected:
    - script.execute: draw_display
  on_client_disconnected:
    - script.execute: draw_display

ota:
logger:
  hardware_uart: USB_SERIAL_JTAG
  logs:
    sensor: INFO

dashboard_import:
  package_import_url: github://esphome/firmware/voice-assistant/esp32-s3-box-lite.yaml@main

wifi:
  ap:
  on_connect:
    - script.execute: draw_display
<<<<<<< HEAD
    - delay: 5s  # Gives time for improv results to be transmitted
=======
    - delay: 5s # Gives time for improv results to be transmitted
>>>>>>> 996dd206
    - ble.disable:
  on_disconnect:
    - script.execute: draw_display
    - ble.enable:

improv_serial:

esp32_improv:
  authorizer: none

button:
  - platform: factory_reset
    id: factory_reset_btn
    name: Factory reset

sensor:
  - platform: adc
    pin: GPIO1
    id: front_buttons
    update_interval: 16ms
    attenuation: 11db
    on_value:
      - lambda: |-
          // none: 3.121
          // left: 2.392
          // middle: 1.965
          // left+middle: 1.600
          // right: 0.794
          // left+right: 0.726
          // middle+right: 0.682
          // all: 0.632
          if (x > 3) {
            id(left).publish_state(false);
            id(middle).publish_state(false);
            id(right).publish_state(false);
          } else if (x > 2.3) {
            id(left).publish_state(true);
            id(middle).publish_state(false);
            id(right).publish_state(false);
          } else if (x > 1.9) {
            id(left).publish_state(false);
            id(middle).publish_state(true);
            id(right).publish_state(false);
          } else if (x > 1) {
            id(left).publish_state(true);
            id(middle).publish_state(true);
            id(right).publish_state(false);
          } else if (x > 0.73) {
            id(left).publish_state(false);
            id(middle).publish_state(false);
            id(right).publish_state(true);
          } else if (x > 0.7) {
            id(left).publish_state(true);
            id(middle).publish_state(false);
            id(right).publish_state(true);
          } else if (x > 0.65) {
            id(left).publish_state(false);
            id(middle).publish_state(true);
            id(right).publish_state(true);
          } else {
            id(left).publish_state(true);
            id(middle).publish_state(true);
            id(right).publish_state(true);
          }

binary_sensor:
  - platform: template
    id: left
    name: "Left"
  - platform: template
    id: middle
    name: "Middle"
  - platform: template
    id: right
    name: "Right"

  - platform: gpio
    pin:
      number: GPIO0
      mode: INPUT_PULLUP
      inverted: true
    name: Left Top Button
    disabled_by_default: true
    on_multi_click:
      - timing:
          - ON for at least 10s
        then:
          - button.press: factory_reset_btn

output:
  - platform: ledc
    pin: GPIO45
    inverted: true
    id: backlight_output

light:
  - platform: monochromatic
    id: led
    name: LCD Backlight
    entity_category: config
    output: backlight_output
    restore_mode: RESTORE_DEFAULT_ON
    default_transition_length: 250ms

esp_adf:
  board: esp32s3boxlite

microphone:
  - platform: esp_adf
    id: box_mic

speaker:
  - platform: esp_adf
    id: box_speaker

voice_assistant:
  id: va
  microphone: box_mic
  speaker: box_speaker
  use_wake_word: true
  noise_suppression_level: 2
  auto_gain: 31dBFS
  volume_multiplier: 2.0
  vad_threshold: 3
  on_listening:
    - lambda: id(voice_assistant_phase) = ${voice_assist_listening_phase_id};
    - script.execute: draw_display
  on_stt_vad_end:
    - lambda: id(voice_assistant_phase) = ${voice_assist_thinking_phase_id};
    - script.execute: draw_display
  on_tts_stream_start:
    - lambda: id(voice_assistant_phase) = ${voice_assist_replying_phase_id};
    - script.execute: draw_display
  on_tts_stream_end:
    - lambda: id(voice_assistant_phase) = ${voice_assist_idle_phase_id};
    - script.execute: draw_display
  on_error:
    - if:
        condition:
          lambda: return !id(init_in_progress);
        then:
          - lambda: id(voice_assistant_phase) = ${voice_assist_error_phase_id};
          - script.execute: draw_display
          - delay: 1s
          - if:
              condition:
                switch.is_off: mute
              then:
                - lambda: id(voice_assistant_phase) = ${voice_assist_idle_phase_id};
              else:
                - lambda: id(voice_assistant_phase) = ${voice_assist_muted_phase_id};
          - script.execute: draw_display
  on_client_connected:
    - if:
        condition:
          switch.is_off: mute
        then:
          - wait_until:
              not: ble.enabled
          - voice_assistant.start_continuous:
          - lambda: id(voice_assistant_phase) = ${voice_assist_idle_phase_id};
        else:
          - lambda: id(voice_assistant_phase) = ${voice_assist_muted_phase_id};
    - lambda: id(init_in_progress) = false;
    - script.execute: draw_display
  on_client_disconnected:
    - lambda: id(voice_assistant_phase) = ${voice_assist_not_ready_phase_id};
    - script.execute: draw_display

script:
  - id: draw_display
    then:
      - if:
          condition:
            lambda: return !id(init_in_progress);
          then:
            - if:
                condition:
                  wifi.connected:
                then:
                  - if:
                      condition:
                        api.connected:
                      then:
                        - lambda: |
                            switch(id(voice_assistant_phase)) {
                              case ${voice_assist_listening_phase_id}:
                                id(s3_box_lcd).show_page(listening_page);
                                id(s3_box_lcd).update();
                                break;
                              case ${voice_assist_thinking_phase_id}:
                                id(s3_box_lcd).show_page(thinking_page);
                                id(s3_box_lcd).update();
                                break;
                              case ${voice_assist_replying_phase_id}:
                                id(s3_box_lcd).show_page(replying_page);
                                id(s3_box_lcd).update();
                                break;
                              case ${voice_assist_error_phase_id}:
                                id(s3_box_lcd).show_page(error_page);
                                id(s3_box_lcd).update();
                                break;
                              case ${voice_assist_muted_phase_id}:
                                id(s3_box_lcd).show_page(muted_page);
                                id(s3_box_lcd).update();
                                break;
                              case ${voice_assist_not_ready_phase_id}:
                                id(s3_box_lcd).show_page(no_ha_page);
                                id(s3_box_lcd).update();
                                break;
                              default:
                                id(s3_box_lcd).show_page(idle_page);
                                id(s3_box_lcd).update();
                            }
                      else:
                        - display.page.show: no_ha_page
                        - component.update: s3_box_lcd
                else:
                  - display.page.show: no_wifi_page
                  - component.update: s3_box_lcd
          else:
            - display.page.show: initializing_page
            - component.update: s3_box_lcd

switch:
  - platform: template
    name: Mute
    id: mute
    optimistic: true
    restore_mode: RESTORE_DEFAULT_OFF
    entity_category: config
    on_turn_off:
      - if:
          condition:
            lambda: return !id(init_in_progress);
          then:
            - lambda: id(va).set_use_wake_word(true);
            - lambda: id(voice_assistant_phase) = ${voice_assist_idle_phase_id};
            - if:
                condition:
                  not:
                    - voice_assistant.is_running
                then:
                  - voice_assistant.start_continuous
            - script.execute: draw_display
    on_turn_on:
      - if:
          condition:
            lambda: return !id(init_in_progress);
          then:
            - voice_assistant.stop
            - lambda: id(va).set_use_wake_word(false);
            - lambda: id(voice_assistant_phase) = ${voice_assist_muted_phase_id};
            - script.execute: draw_display

globals:
  - id: init_in_progress
    type: bool
<<<<<<< HEAD
    restore_value: false
=======
    restore_value: no
>>>>>>> 996dd206
    initial_value: "true"
  - id: voice_assistant_phase
    type: int
    restore_value: false
    initial_value: ${voice_assist_not_ready_phase_id}

image:
  - file: ${error_illustration_file}
    id: casita_error
    resize: 320x240
    type: RGB24
    use_transparency: true
  - file: ${idle_illustration_file}
    id: casita_idle
    resize: 320x240
    type: RGB24
    use_transparency: true
  - file: ${listening_illustration_file}
    id: casita_listening
    resize: 320x240
    type: RGB24
    use_transparency: true
  - file: ${thinking_illustration_file}
    id: casita_thinking
    resize: 320x240
    type: RGB24
    use_transparency: true
  - file: ${replying_illustration_file}
    id: casita_replying
    resize: 320x240
    type: RGB24
    use_transparency: true
  - file: ${loading_illustration_file}
    id: casita_initializing
    resize: 320x240
    type: RGB24
    use_transparency: true
  - file: https://github.com/esphome/firmware/raw/main/voice-assistant/error_box_illustrations/error-no-wifi.png
    id: error_no_wifi
    resize: 320x240
    type: RGB24
    use_transparency: true
  - file: https://github.com/esphome/firmware/raw/main/voice-assistant/error_box_illustrations/error-no-ha.png
    id: error_no_ha
    resize: 320x240
    type: RGB24
    use_transparency: true

color:
  - id: idle_color
    hex: ${idle_illustration_background_color}
  - id: listening_color
    hex: ${listening_illustration_background_color}
  - id: thinking_color
    hex: ${thinking_illustration_background_color}
  - id: replying_color
    hex: ${replying_illustration_background_color}
  - id: loading_color
    hex: ${loading_illustration_background_color}
  - id: error_color
    hex: ${error_illustration_background_color}

spi:
  clk_pin: 7
  mosi_pin: 6

display:
  - platform: ili9xxx
    id: s3_box_lcd
    model: S3BOX_LITE
    data_rate: 40MHz
    cs_pin: 5
    dc_pin: 4
    reset_pin: 48
    update_interval: never
    pages:
      - id: idle_page
        lambda: |-
          it.fill(id(idle_color));
          it.image((it.get_width() / 2), (it.get_height() / 2), id(casita_idle), ImageAlign::CENTER);
      - id: listening_page
        lambda: |-
          it.fill(id(listening_color));
          it.image((it.get_width() / 2), (it.get_height() / 2), id(casita_listening), ImageAlign::CENTER);
      - id: thinking_page
        lambda: |-
          it.fill(id(thinking_color));
          it.image((it.get_width() / 2), (it.get_height() / 2), id(casita_thinking), ImageAlign::CENTER);
      - id: replying_page
        lambda: |-
          it.fill(id(replying_color));
          it.image((it.get_width() / 2), (it.get_height() / 2), id(casita_replying), ImageAlign::CENTER);
      - id: error_page
        lambda: |-
          it.fill(id(error_color));
          it.image((it.get_width() / 2), (it.get_height() / 2), id(casita_error), ImageAlign::CENTER);
      - id: no_ha_page
        lambda: |-
          it.image((it.get_width() / 2), (it.get_height() / 2), id(error_no_ha), ImageAlign::CENTER);
      - id: no_wifi_page
        lambda: |-
          it.image((it.get_width() / 2), (it.get_height() / 2), id(error_no_wifi), ImageAlign::CENTER);
      - id: initializing_page
        lambda: |-
          it.fill(id(loading_color));
          it.image((it.get_width() / 2), (it.get_height() / 2), id(casita_initializing), ImageAlign::CENTER);
      - id: muted_page
        lambda: |-
          it.fill(Color::BLACK);<|MERGE_RESOLUTION|>--- conflicted
+++ resolved
@@ -83,11 +83,7 @@
   ap:
   on_connect:
     - script.execute: draw_display
-<<<<<<< HEAD
     - delay: 5s  # Gives time for improv results to be transmitted
-=======
-    - delay: 5s # Gives time for improv results to be transmitted
->>>>>>> 996dd206
     - ble.disable:
   on_disconnect:
     - script.execute: draw_display
@@ -346,11 +342,7 @@
 globals:
   - id: init_in_progress
     type: bool
-<<<<<<< HEAD
     restore_value: false
-=======
-    restore_value: no
->>>>>>> 996dd206
     initial_value: "true"
   - id: voice_assistant_phase
     type: int
