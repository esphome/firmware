name: Build

on:
  push:
    branches:
      - main
  workflow_dispatch:
  pull_request:
  schedule:
    - cron: '0 5 * * 1'

concurrency:
  # yamllint disable-line rule:line-length
  group: ${{ github.workflow }}-${{ github.event.pull_request.number || github.ref }}
  cancel-in-progress: true

jobs:
  build:
<<<<<<< HEAD
    name: Build ESPHome binary for ${{ matrix.firmware }}-${{ matrix.device }}
=======
    name: ${{ matrix.firmware }}-${{ matrix.chip }}
>>>>>>> 6e2b6ce3
    runs-on: ubuntu-latest
    strategy:
      fail-fast: false
      matrix:
        firmware:
          - esp-web-tools
          - esphome-web
        device:
          - esp8266
          - esp32
          - esp32c3
          - esp32s2
          - esp32s3
        include:
          - firmware: esphome-web
            device: pico-w
          - firmware: voice-assistant
            device: m5stack-atom-echo
            version: dev

    steps:
      - uses: actions/checkout@v3.3.0
      - uses: esphome/build-action@v1.8.0
        id: esphome-build
        with:
          yaml_file: ${{ matrix.firmware }}/${{ matrix.device }}.yaml
          version: ${{ matrix.version || 'latest' }}
      - run: |
          mkdir output
          mv ${{ steps.esphome-build.outputs.name }}/* output/
      - uses: actions/upload-artifact@v3.1.2
        with:
          name: ${{ matrix.firmware }}-${{ matrix.device }}
          path: output

  consolidate:
    if: (github.event_name == 'workflow_dispatch' || github.event_name == 'push') && github.ref == 'refs/heads/main'
    name: Consolidate firmwares
    runs-on: ubuntu-latest
    needs: build
    steps:
      - uses: actions/checkout@v3
      - uses: actions/download-artifact@v3
        with:
          path: output
      - run: cp -R static/* output/
      - uses: actions/upload-pages-artifact@v1.0.8
        with:
          path: output

  deploy:
    if: (github.event_name == 'workflow_dispatch' || github.event_name == 'push') && github.ref == 'refs/heads/main'
    name: Deploy to GitHub Pages
    runs-on: ubuntu-latest
    needs: consolidate
    permissions:
      pages: write
      id-token: write
    environment:
      name: github-pages
      url: ${{ steps.deployment.outputs.page_url }}
    steps:
      - name: Setup Pages
        uses: actions/configure-pages@v3
      - name: Deploy to GitHub Pages
        id: deployment
        uses: actions/deploy-pages@v2.0.0<|MERGE_RESOLUTION|>--- conflicted
+++ resolved
@@ -16,11 +16,7 @@
 
 jobs:
   build:
-<<<<<<< HEAD
-    name: Build ESPHome binary for ${{ matrix.firmware }}-${{ matrix.device }}
-=======
-    name: ${{ matrix.firmware }}-${{ matrix.chip }}
->>>>>>> 6e2b6ce3
+    name: ${{ matrix.firmware }}-${{ matrix.device }}
     runs-on: ubuntu-latest
     strategy:
       fail-fast: false
